--- conflicted
+++ resolved
@@ -1,7 +1,4 @@
-<<<<<<< HEAD
-=======
 ```mermaid
->>>>>>> e0b71cf5
 classDiagram
     ParkingSpot
     ParkingFloor
@@ -23,51 +20,6 @@
     - park_vehicle() -> Ticket
     - un_park_vehicle() -> Ticket
 
-<<<<<<< HEAD
-class ParkingFloor
-    - id : str
-    - spots: Map<id: ParkingSpot>
-    - add_spot() -> bool
-    - remove_spot() -> bool
-
-class ParkingLot
-    - id
-    - name
-    - address
-    - floors: Map<floor_id: ParkingFloor>
-    - add_floor() -> bool
-    - remove_floor() -> bool
-
-class Vehicle
-    - vehicle_number: str
-    - spot: Spot
-    - ticket: Ticket
-    - parked_timestamp: timestamp
-
-enum VehicleType
-    - CAR, BIKE, TAXI, TRUCK
-
-class Car<Vehicle>
-    - vehicle_type: VehicleType
-
-class Ticket
-    - id
-    - created_at: timestamp
-    - vehicle: Vehicle
-    - parked_at: timestamp
-    - spot: ParkingSpot
-    - status: TicketStatus
-    - amount: float
-    - calculate_bill() -> float
-
-
-class ParkingLotManager
-    - parking_lot: ParkingLot
-    - get_status -> Map<str, Map>
-    - park_vehicle() -> Ticket
-    - un_park_vehicle() -> Ticket
-    - get_nearest_spot -> Spot
-=======
     class PricingStrategyFactory {
         +get_strategy()
     }
@@ -78,5 +30,4 @@
         +calculate_bill()
         +get_status()
     }
-```
->>>>>>> e0b71cf5
+```